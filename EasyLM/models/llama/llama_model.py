from typing import Any, Dict, List, Optional, Tuple, Union
import logging

import mlxu
import numpy as np
import jax
import jax.numpy as jnp
from jax.sharding import PartitionSpec as PS
import flax.linen as nn
from flax.core.frozen_dict import FrozenDict, freeze, unfreeze
from flax.linen import combine_masks, make_causal_mask
from flax.linen.attention import dot_product_attention_weights
from flax.traverse_util import flatten_dict, unflatten_dict
import einops

from transformers.configuration_utils import PretrainedConfig
from transformers.modeling_flax_outputs import FlaxBaseModelOutput, FlaxCausalLMOutput
from transformers.modeling_flax_utils import FlaxPreTrainedModel

from EasyLM.bpt import blockwise_ffn, blockwise_attn
from EasyLM.jax_utils import (
    with_sharding_constraint, get_jax_mesh, get_gradient_checkpoint_policy
)


class LLaMAConfigurator(object):
    """ Simplified LLaMA configuration. We start from a base model and
        allow for easy updates to the configuration.
    """

    @classmethod
    def get_default_config(cls, updates=None):
        config = mlxu.config_dict()
        config.base_model = 'llama_3b'
        config.vocab_size = mlxu.config_placeholder(int)
        config.hidden_size = mlxu.config_placeholder(int)
        config.intermediate_size = mlxu.config_placeholder(int)
        config.num_hidden_layers = mlxu.config_placeholder(int)
        config.num_attention_heads = mlxu.config_placeholder(int)
        config.num_key_value_heads = mlxu.config_placeholder(int)
        config.initializer_range = mlxu.config_placeholder(float)
        config.rms_norm_eps = mlxu.config_placeholder(float)
        config.max_position_embeddings = mlxu.config_placeholder(int)
        config.rope_theta = mlxu.config_placeholder(float)
        config.embedding_dropout = mlxu.config_placeholder(float)
        config.feedforward_dropout = mlxu.config_placeholder(float)
        config.attention_dropout = mlxu.config_placeholder(float)
        config.residue_dropout = mlxu.config_placeholder(float)
        config.remat_policy = mlxu.config_placeholder(str)
        config.scan_attention = mlxu.config_placeholder(bool)
        config.scan_mlp = mlxu.config_placeholder(bool)
        config.scan_query_chunk_size = mlxu.config_placeholder(int)
        config.scan_key_chunk_size = mlxu.config_placeholder(int)
        config.scan_mlp_chunk_size = mlxu.config_placeholder(int)
        config.fcm_min_ratio = mlxu.config_placeholder(float)
        config.fcm_max_ratio = mlxu.config_placeholder(float)
        config.lora_rank = mlxu.config_placeholder(int)
        # LoRA parameters
        config.lora_alpha = mlxu.config_placeholder(float)
        config.lora_dropout = mlxu.config_placeholder(float)
        config.lora_attn = mlxu.config_placeholder(bool)
        config.lora_mlp = mlxu.config_placeholder(bool)
        config.lora_merge_weights = mlxu.config_placeholder(bool)
        return mlxu.update_config_dict(config, updates)

    @classmethod
    def finalize_config(cls, config):
        """ Apply updates on top of standard base model config. """
        standard_config = cls.get_standard_llama_config(config.base_model)
        for key, value in config.items():
            if value is not None:
                standard_config[key] = value

        return PretrainedConfig.from_dict(standard_config)

    @classmethod
    def get_standard_llama_config(cls, model_name):
        config = mlxu.config_dict()
        config.base_model = 'llama_3b'
        config.vocab_size = 32000
        config.hidden_size = 3200
        config.intermediate_size = 8640
        config.num_hidden_layers = 26
        config.num_attention_heads = 32
        config.num_key_value_heads = 32
        config.initializer_range = 0.02
        config.rms_norm_eps = 1e-6
        config.max_position_embeddings = 2048
        config.rope_theta = 1e4
        config.embedding_dropout = 0.0
        config.feedforward_dropout = 0.0
        config.attention_dropout = 0.0
        config.residue_dropout = 0.0
        config.remat_policy = 'nothing_saveable'
        config.scan_attention = False
        config.scan_mlp = False
        config.scan_query_chunk_size = 1024
        config.scan_key_chunk_size = 1024
        config.scan_mlp_chunk_size = 1024
        config.fcm_min_ratio = 0.0
        config.fcm_max_ratio = 0.0

        config.lora_rank = 0          # 0 means "disabled"
        config.lora_alpha = 32.0
        config.lora_dropout = 0.0
        config.lora_attn = True      # whether to apply LoRA to attention W_q, W_k, W_v, W_o
        config.lora_mlp = False      # optionally, also apply LoRA to MLP layers
        config.lora_merge_weights = False  # If True, merges LoRA into main weights at inference time

        updates = {
            'debug': dict(
                base_model='debug',
                hidden_size=128,
                intermediate_size=256,
                num_hidden_layers=2,
                num_attention_heads=4,
                num_key_value_heads=4,
                rms_norm_eps=1e-6,
            ),
            'llama_1b': dict(
                base_model='llama_1b',
                hidden_size=2048,
                intermediate_size=5504,
                num_hidden_layers=22,
                num_attention_heads=16,
                num_key_value_heads=16,
                rms_norm_eps=1e-6,
            ),
            'llama_3b': dict(
                base_model='llama_3b',
                hidden_size=3200,
                intermediate_size=8640,
                num_hidden_layers=26,
                num_attention_heads=32,
                num_key_value_heads=32,
                rms_norm_eps=1e-6,
            ),
            'llama_7b': dict(
                base_model='llama_7b',
                hidden_size=4096,
                intermediate_size=11008,
                num_hidden_layers=32,
                num_attention_heads=32,
                num_key_value_heads=32,
                rms_norm_eps=1e-6,
            ),
            'llama_13b': dict(
                base_model='llama_13b',
                hidden_size=5120,
                intermediate_size=13824,
                num_hidden_layers=40,
                num_attention_heads=40,
                num_key_value_heads=40,
                rms_norm_eps=1e-6,
            ),
            'llama_30b': dict(
                base_model='llama_30b',
                hidden_size=6656,
                intermediate_size=17920,
                num_hidden_layers=60,
                num_attention_heads=52,
                num_key_value_heads=52,
                rms_norm_eps=1e-6,
            ),
            'llama_65b': dict(
                base_model='llama_65b',
                hidden_size=8192,
                intermediate_size=22016,
                num_hidden_layers=80,
                num_attention_heads=64,
                num_key_value_heads=64,
                rms_norm_eps=1e-5,
            ),
            'llama2_7b': dict(
                base_model='llama2_7b',
                hidden_size=4096,
                intermediate_size=11008,
                num_hidden_layers=32,
                num_attention_heads=32,
                num_key_value_heads=32,
                max_position_embeddings=4096,
                rms_norm_eps=1e-5,
            ),
            'llama2_13b': dict(
                base_model='llama2_13b',
                hidden_size=5120,
                intermediate_size=13824,
                num_hidden_layers=40,
                num_attention_heads=40,
                num_key_value_heads=40,
                max_position_embeddings=4096,
                rms_norm_eps=1e-5,
            ),
            'llama2_70b': dict(
                base_model='llama_65b',
                hidden_size=8192,
                intermediate_size=28672,
                num_hidden_layers=80,
                num_attention_heads=64,
                num_key_value_heads=8,
                max_position_embeddings=4096,
                rms_norm_eps=1e-5,
            ),
            'llama3_8b': dict(
                base_model='llama3_8b',
                vocab_size=128256,
                hidden_size=4096,
                intermediate_size=14336,
                num_hidden_layers=32,
                num_attention_heads=32,
                num_key_value_heads=8,
                max_position_embeddings=8192,
                rms_norm_eps=1e-5,
                rope_theta=5e5,
            ),
            'llama32_1b': dict(
                base_model='llama32_1b',
                vocab_size=128256,
                hidden_size=2048,
                intermediate_size=8192,
                num_hidden_layers=16,
                num_attention_heads=32,
                num_key_value_heads=8,
                max_position_embeddings=4096,  # 16384, #131072,
                rope_theta=5e5,
                rms_norm_eps=1e-5,
            ),
            'llama31_8b': dict(
                base_model='llama31_8b',
                vocab_size=128256,
                hidden_size=4096,
                intermediate_size=14336,
                num_hidden_layers=32,
                num_attention_heads=32,
                num_key_value_heads=8,
                max_position_embeddings=4096, #16384, #131072,
                rope_theta=5e5,
                rms_norm_eps=1e-5,
            ),
            'llama3_70b': dict(
                base_model='llama3_70b',
                vocab_size=128256,
                hidden_size=8192,
                intermediate_size=28672,
                num_hidden_layers=80,
                num_attention_heads=64,
                num_key_value_heads=8,
                max_position_embeddings=8192,
                rms_norm_eps=1e-5,
                rope_theta=5e5,
            ),
            'llama31_70b': dict(
                base_model='llama31_70b',  # The internal “base_model” name, can be whatever you like
                vocab_size=128256,  # from config.json
                hidden_size=8192,  # "hidden_size": 8192
                intermediate_size=28672,  # "intermediate_size": 28672
                num_hidden_layers=80,  # "num_hidden_layers": 80
                num_attention_heads=64,  # "num_attention_heads": 64
                num_key_value_heads=8,  # "num_key_value_heads": 8
                max_position_embeddings=8192, #16384, # 131072,  # "max_position_embeddings": 131072
                rope_theta=5e5,  # "rope_theta": 500000.0
                rms_norm_eps=1e-5,  # "rms_norm_eps": 1e-05
            )
        }[model_name]
        return mlxu.update_config_dict(config, updates)

    @staticmethod
    def get_jax_mesh(axis_dims):
        return get_jax_mesh(axis_dims, ('dp', 'fsdp', 'mp'))

    @staticmethod
    def get_partition_rules():
        """ Partition rules for full model training. """
        return (
            # embeddings
            ("transformer/wte/embedding", PS("mp", "fsdp")),
            # attention
            (".*/attention/(wq|wk|wv)/kernel", PS("fsdp", "mp")),
            (".*/attention/wo/kernel", PS("mp", "fsdp")),
            # mlp
            (".*/feed_forward/w1/kernel", PS("fsdp", "mp")),
            (".*/feed_forward/w2/kernel", PS("mp", "fsdp")),
            (".*/feed_forward/w3/kernel", PS("fsdp", "mp")),
            # layer norms
            (".*/attention_norm/kernel", PS(None)),
            (".*/ffn_norm/kernel", PS(None)),
            # output head
            (".*/transformer/ln_f/kernel", PS(None)),
            ("lm_head/kernel", PS("fsdp", "mp")),
            ('.*', PS(None)),
        )

    @staticmethod
    def get_lora_partition_rules():
        """ Partition rules specifically for LoRA parameters. """
        return (
            # LoRA parameters in attention
            ("transformer/.*/attention/(wq|wk|wv)/lora_A", PS("fsdp", None)),  # shape [hidden_size, lora_rank]
            ("transformer/.*/attention/(wq|wk|wv)/lora_B", PS(None, "mp")),    # shape [lora_rank, hidden_size]
            ("transformer/.*/attention/wo/lora_A", PS("mp", None)),            # shape [hidden_size, lora_rank]
            ("transformer/.*/attention/wo/lora_B", PS(None, "fsdp")),          # shape [lora_rank, hidden_size]
            # LoRA parameters in mlp (if enabled)
            ("transformer/.*/feed_forward/(w1|w3)/lora_A", PS("fsdp", None)),  # shape [hidden_size, lora_rank]
            ("transformer/.*/feed_forward/(w1|w3)/lora_B", PS(None, "mp")),    # shape [lora_rank, intermediate_size]
            ("transformer/.*/feed_forward/w2/lora_A", PS("mp", None)),         # shape [intermediate_size, lora_rank]
            ("transformer/.*/feed_forward/w2/lora_B", PS(None, "fsdp")),       # shape [lora_rank, hidden_size]
            ('.*', PS(None)),
        )

    @staticmethod
    def get_base_param_rules():
        """ Partition rules for base model parameters during LoRA training.
            Similar to regular rules but simpler.
        """
        return (
            # embeddings
            ("transformer/wte/embedding", PS("mp", "fsdp")),
            # attention
            ("attention/(wq|wk|wv)/kernel", PS("fsdp", "mp")),
            ("attention/wo/kernel", PS("mp", "fsdp")),
            # mlp
            ("feed_forward/w1/kernel", PS("fsdp", "mp")),
            ("feed_forward/w2/kernel", PS("mp", "fsdp")),
            ("feed_forward/w3/kernel", PS("fsdp", "mp")),
            # layer norms
            ("attention_norm/kernel", PS(None)),
            ("ffn_norm/kernel", PS(None)),
            # output head
            ("transformer/ln_f/kernel", PS(None)),
            ("lm_head/kernel", PS("fsdp", "mp")),
            ('.*', PS(None)),
        )

    @staticmethod
    def rng_keys():
        return ('params', 'dropout', 'fcm')



class RMSNorm(nn.Module):
    dim: int
    eps: float=1e-6
    dtype: jnp.dtype=jnp.float32
    param_dtype: jnp.dtype=jnp.float32

    def setup(self) -> None:
        self.weight = self.param(
            'kernel',
            nn.initializers.ones,
            (self.dim,),
            self.param_dtype,
        )

    def _norm(self, x: jnp.ndarray) -> jnp.ndarray:
        return x * jax.lax.rsqrt(jnp.square(x).mean(-1, keepdims=True) + self.eps)

    def __call__(self, x: jnp.ndarray) -> jnp.ndarray:
        x = x.astype(jnp.promote_types(self.dtype, jnp.float32))
        output = self._norm(x).astype(self.dtype)
        weight = jnp.asarray(self.weight, self.dtype)
        return output * weight


def apply_rotary_emb(
        xq: jnp.ndarray,
        xk: jnp.ndarray,
        position_ids: jnp.ndarray,
        max_pos: int,
        theta: float=10000.0
):
    input_dtype = xq.dtype
    with jax.ensure_compile_time_eval():
        dim = xq.shape[-1]
        freqs = 1.0 / (theta ** (jnp.arange(0, dim, 2)[: (dim // 2)].astype(jnp.float32) / dim))
        t = jnp.arange(max_pos)
        freqs = jnp.outer(t, freqs).astype(jnp.float32)
        sin, cos = jnp.sin(freqs), jnp.cos(freqs)
        freqs_cis = jnp.complex64(cos + 1j * sin)
    freqs_cis = jnp.take(freqs_cis, position_ids, axis=0)
    reshape_xq = xq.astype(jnp.float32).reshape(*xq.shape[:-1], -1, 2)
    reshape_xk = xk.astype(jnp.float32).reshape(*xk.shape[:-1], -1, 2)

    xq_ = jax.lax.complex(reshape_xq[..., 0], reshape_xq[..., 1])
    xk_ = jax.lax.complex(reshape_xk[..., 0], reshape_xk[..., 1])
    # add head dim
    freqs_cis = jnp.reshape(freqs_cis, (*freqs_cis.shape[:2], 1, *freqs_cis.shape[2:]))
    xq_out = xq_ * freqs_cis
    xq_out = jnp.stack((jnp.real(xq_out), jnp.imag(xq_out)), axis=-1).reshape(*xq_out.shape[:-1], -1)
    xk_out = xk_ * freqs_cis
    xk_out = jnp.stack((jnp.real(xk_out), jnp.imag(xk_out)), axis=-1).reshape(*xk_out.shape[:-1], -1)
    return xq_out.astype(input_dtype), xk_out.astype(input_dtype)



class FlaxLLaMAAttention(nn.Module):
    config: PretrainedConfig
    dtype: jnp.dtype=jnp.float32
    param_dtype: jnp.dtype=jnp.float32
    precision: Optional[Union[jax.lax.Precision, str]]=None

    def setup(self):
        config = self.config
        head_dim = config.hidden_size // config.num_attention_heads

        if config.lora_attn:
            # Use LoRA for attention layers
            self.wq = LoRALinear(
                config.num_attention_heads * head_dim,
                config=config,
                dtype=self.dtype,
                param_dtype=self.param_dtype,
                use_bias=False,
                precision=self.precision,
            )
            self.wk = LoRALinear(
                config.num_key_value_heads * head_dim,
                config=config,
                dtype=self.dtype,
                param_dtype=self.param_dtype,
                use_bias=False,
                precision=self.precision,
            )
            self.wv = LoRALinear(
                config.num_key_value_heads * head_dim,
                config=config,
                dtype=self.dtype,
                param_dtype=self.param_dtype,
                use_bias=False,
                precision=self.precision,
            )
            self.wo = LoRALinear(
                config.hidden_size,
                config=config,
                dtype=self.dtype,
                param_dtype=self.param_dtype,
                use_bias=False,
                precision=self.precision,
            )
        else:
            # Use regular Dense layers
            self.wq = nn.Dense(
                config.num_attention_heads * head_dim,
                dtype=self.dtype,
                param_dtype=self.param_dtype,
                use_bias=False,
                kernel_init=jax.nn.initializers.normal(
                    self.config.initializer_range / np.sqrt(config.hidden_size)
                ),
                precision=self.precision,
            )
            self.wk = nn.Dense(
                config.num_key_value_heads * head_dim,
                dtype=self.dtype,
                param_dtype=self.param_dtype,
                use_bias=False,
                kernel_init=jax.nn.initializers.normal(
                    self.config.initializer_range / np.sqrt(config.hidden_size)
                ),
                precision=self.precision,
            )
            self.wv = nn.Dense(
                config.num_key_value_heads * head_dim,
                dtype=self.dtype,
                param_dtype=self.param_dtype,
                use_bias=False,
                kernel_init=jax.nn.initializers.normal(
                    self.config.initializer_range / np.sqrt(config.hidden_size)
                ),
                precision=self.precision,
            )
            self.wo = nn.Dense(
                config.hidden_size,
                dtype=self.dtype,
                param_dtype=self.param_dtype,
                use_bias=False,
                kernel_init=jax.nn.initializers.normal(
                    self.config.initializer_range / np.sqrt(config.hidden_size)
                ),
                precision=self.precision,
            )

        self.resid_dropout = nn.Dropout(rate=config.residue_dropout)


    @nn.compact
    def _concatenate_to_cache(self, key, value, query, attention_mask):
        """
        This function takes projected key, value states from a single input token and concatenates the states to cached
        states from previous steps. This function is slighly adapted from the official Flax repository:
        https://github.com/google/flax/blob/491ce18759622506588784b4fca0e4bf05f8c8cd/flax/linen/attention.py#L252
        """
        # detect if we're initializing by absence of existing cache data.
        is_initialized = self.has_variable("cache", "cached_key")
        cached_key = self.variable("cache", "cached_key", jnp.zeros, key.shape, key.dtype)
        cached_value = self.variable("cache", "cached_value", jnp.zeros, value.shape, value.dtype)
        cache_index = self.variable("cache", "cache_index", lambda: jnp.array(0, dtype=jnp.int32))

        if is_initialized:
            *batch_dims, max_length, num_heads, depth_per_head = cached_key.value.shape
            # update key, value caches with our new 1d spatial slices
            cur_index = cache_index.value
            indices = (0,) * len(batch_dims) + (cur_index, 0, 0)
            key = jax.lax.dynamic_update_slice(cached_key.value, key, indices)
            value = jax.lax.dynamic_update_slice(cached_value.value, value, indices)
            cached_key.value = key
            cached_value.value = value
            num_updated_cache_vectors = query.shape[1]
            cache_index.value = cache_index.value + num_updated_cache_vectors
            # Causal mask for cached decoder self-attention: our single query
            # position should only attend to those key positions that have
            # already been generated and cached, not the remaining zero elements.
            pad_mask = jnp.broadcast_to(
                jnp.arange(max_length) < cur_index + num_updated_cache_vectors,
                tuple(batch_dims) + (1, num_updated_cache_vectors, max_length),
            )
            attention_mask = combine_masks(pad_mask, attention_mask)
        return key, value, attention_mask

    def __call__(
        self,
        hidden_states,
        attention_mask,
        position_ids,
        deterministic: bool = True,
        init_cache: bool = False,
        output_attentions: bool = False,
        fcm_mask=None,
    ):
        xq, xk, xv = self.wq(hidden_states), self.wk(hidden_states), self.wv(hidden_states)

        xq = with_sharding_constraint(xq, PS(("dp", "fsdp"), None, "mp"))
        xk = with_sharding_constraint(xk, PS(("dp", "fsdp"), None, "mp"))
        xv = with_sharding_constraint(xv, PS(("dp", "fsdp"), None, "mp"))

        xq = einops.rearrange(
            xq, 'b s (h d) -> b s h d',
            h=self.config.num_attention_heads,
        )
#        xq = with_sharding_constraint(xq, PS(("dp", "fsdp"), None, "mp", None))

        xk = einops.repeat(
            xk, 'b s (h d) -> b s (h g) d',
            h=self.config.num_key_value_heads,
            g=self.config.num_attention_heads // self.config.num_key_value_heads,
        )
#        xk = with_sharding_constraint(xk, PS(("dp", "fsdp"), None, "mp", None))

        xv = einops.repeat(
            xv, 'b s (h d) -> b s (h g) d',
            h=self.config.num_key_value_heads,
            g=self.config.num_attention_heads // self.config.num_key_value_heads,
        )
#        xv = with_sharding_constraint(xv, PS(("dp", "fsdp"), None, "mp", None))

        xq, xk = apply_rotary_emb(
            xq, xk, position_ids,
            max_pos=self.config.max_position_embeddings,
            theta=self.config.rope_theta,
        )

        dropout_rng = None
        if not deterministic and self.config.attention_dropout > 0.0:
            dropout_rng = self.make_rng("dropout")

        if self.config.scan_attention and not (self.has_variable("cache", "cached_key") or init_cache):
            # doesn't need blockwise attention if we are doing autoregressive decoding since no quadratic memory

            # attention mask without nxn materlization, blockwise_attn will handle the rest
            attention_mask = jnp.expand_dims(attention_mask, axis=(-3, -2))
            # transform boolean mask into float mask
            attention_bias = jax.lax.select(
                attention_mask > 0,
                jnp.full(attention_mask.shape, 0.0).astype(self.dtype),
                jnp.full(attention_mask.shape, jnp.finfo(self.dtype).min).astype(self.dtype),
            )
            attn_weights = None
            attn_output = blockwise_attn(
                xq,
                xk,
                xv,
                bias=attention_bias,
                deterministic=deterministic,
                dropout_rng=dropout_rng,
                attn_pdrop=self.config.attention_dropout,
                causal=True,
                query_chunk_size=self.config.scan_query_chunk_size,
                key_chunk_size=self.config.scan_key_chunk_size,
                dtype=self.dtype,
                policy=get_gradient_checkpoint_policy('nothing_saveable'),
                precision=self.precision,
                float32_logits=True,
                prevent_cse=True,
            )
            attn_output = with_sharding_constraint(attn_output, PS(("dp", "fsdp"), None, "mp", None))
        else:
            query_length, key_length = xq.shape[1], xk.shape[1]
            with jax.ensure_compile_time_eval():
                full_causal_mask = make_causal_mask(
                    jnp.ones((1, self.config.max_position_embeddings), dtype="bool"),
                    dtype="bool"
                )

            if self.has_variable("cache", "cached_key"):
                mask_shift = self.variables["cache"]["cache_index"]
                max_decoder_length = self.variables["cache"]["cached_key"].shape[1]
                causal_mask = jax.lax.dynamic_slice(
                    full_causal_mask, (0, 0, mask_shift, 0), (1, 1, query_length, max_decoder_length)
                )
            else:
                causal_mask = full_causal_mask[:, :, :query_length, :key_length]

            batch_size = hidden_states.shape[0]
            causal_mask = jnp.broadcast_to(causal_mask, (batch_size,) + causal_mask.shape[1:])
            #causal_mask = with_sharding_constraint(causal_mask, PS(("dp", "fsdp"), None, None, None))

            attention_mask = jnp.broadcast_to(jnp.expand_dims(attention_mask, axis=(-3, -2)), causal_mask.shape)
            #attention_mask = with_sharding_constraint(attention_mask, PS(("dp", "fsdp"), None, None, None))
            attention_mask = combine_masks(attention_mask, causal_mask, fcm_mask)
            #attention_mask = with_sharding_constraint(attention_mask, PS(("dp", "fsdp"), None, None, None))
            #del causal_mask

            # During fast autoregressive decoding, we feed one position at a time,
            # and cache the keys and values step by step.
            if self.has_variable("cache", "cached_key") or init_cache:
                xk, xv, attention_mask = self._concatenate_to_cache(xk, xv, xq, attention_mask)

            # transform boolean mask into float mask
            attention_bias = jax.lax.select(
                attention_mask > 0,
                jnp.full(attention_mask.shape, 0.0).astype(self.dtype),
                jnp.full(attention_mask.shape, jnp.finfo(self.dtype).min).astype(self.dtype),
            )
            attn_weights = dot_product_attention_weights(
                xq,
                xk,
                bias=attention_bias,
                dropout_rng=dropout_rng,
                dropout_rate=self.config.attention_dropout,
                deterministic=deterministic,
                dtype=jnp.promote_types(self.dtype, jnp.float32),
                precision=self.precision,
            )
            attn_weights = with_sharding_constraint(attn_weights, PS(("dp", "fsdp"), "mp", None, None))
            attn_output = jnp.einsum("...hqk,...khd->...qhd", attn_weights, xv, precision=self.precision)

        attn_output = einops.rearrange(attn_output, 'b s h d -> b s (h d)')
        attn_output = self.wo(attn_output)
        attn_output = self.resid_dropout(attn_output, deterministic=deterministic)
        outputs = (attn_output, attn_weights) if output_attentions else (attn_output,)
        return outputs


class FlaxLLaMAMLP(nn.Module):
    config: PretrainedConfig
    dtype: jnp.dtype=jnp.float32
    param_dtype: jnp.dtype=jnp.float32
    precision: Optional[Union[jax.lax.Precision, str]]=None

    def setup(self) -> None:
        config = self.config
        lora_cfg = self.config

        if config.lora_mlp:
            self.w1 = LoRALinear(
                config.intermediate_size,
                config=lora_cfg,
                dtype=self.dtype,
                param_dtype=self.param_dtype,
                precision=self.precision,
            )
            self.w2 = LoRALinear(
                config.hidden_size,
                config=lora_cfg,
                dtype=self.dtype,
                param_dtype=self.param_dtype,
                precision=self.precision,
            )
            self.w3 = LoRALinear(
                config.intermediate_size,
                config=lora_cfg,
                dtype=self.dtype,
                param_dtype=self.param_dtype,
                precision=self.precision,
            )
        else:
            self.w1 = nn.Dense(
                config.intermediate_size,
                dtype=self.dtype,
                param_dtype=self.param_dtype,
                use_bias=False,
                kernel_init=jax.nn.initializers.normal(
                    self.config.initializer_range / np.sqrt(config.hidden_size)
                ),
                precision=self.precision,
            )
            self.w2 = nn.Dense(
                config.hidden_size,
                dtype=self.dtype,
                param_dtype=self.param_dtype,
                use_bias=False,
                kernel_init=jax.nn.initializers.normal(
                    self.config.initializer_range / np.sqrt(config.intermediate_size)
                ),
                precision=self.precision,
            )
            self.w3 = nn.Dense(
                config.intermediate_size,
                dtype=self.dtype,
                param_dtype=self.param_dtype,
                use_bias=False,
                kernel_init=jax.nn.initializers.normal(
                    self.config.initializer_range / np.sqrt(config.hidden_size)
                ),
                precision=self.precision,
            )
        self.dropout = nn.Dropout(rate=self.config.residue_dropout)

    def __call__(self, x: jnp.ndarray, deterministic: bool = True) -> jnp.ndarray:
        x = self.w2(nn.silu(self.w1(x)) * self.w3(x))
        x = self.dropout(x, deterministic=deterministic)
        return x


class FlaxLLaMABlock(nn.Module):
    config: PretrainedConfig
    dtype: jnp.dtype=jnp.float32
    param_dtype: jnp.dtype=jnp.float32
    precision: Optional[Union[jax.lax.Precision, str]]=None

    def setup(self) -> None:
        self.attention = FlaxLLaMAAttention(
            self.config,
            dtype=self.dtype,
            param_dtype=self.param_dtype,
            precision=self.precision,
        )
        self.feed_forward = FlaxLLaMAMLP(
            self.config,
            dtype=self.dtype,
            param_dtype=self.param_dtype,
            precision=self.precision,
        )
        self.attention_norm = RMSNorm(
            self.config.hidden_size,
            eps=self.config.rms_norm_eps,
            dtype=self.dtype,
            param_dtype=self.param_dtype,
        )
        self.ffn_norm = RMSNorm(
            self.config.hidden_size,
            eps=self.config.rms_norm_eps,
            dtype=self.dtype,
            param_dtype=self.param_dtype,
        )

    def __call__(
        self,
        hidden_states,
        attention_mask=None,
        position_ids=None,
        deterministic: bool = True,
        init_cache: bool = False,
        output_attentions: bool = False,
        fcm_mask: Optional[jnp.ndarray] = None,
    ):
        attn_outputs = self.attention(
            self.attention_norm(hidden_states),
            attention_mask,
            position_ids,
            deterministic,
            init_cache,
            output_attentions,
            fcm_mask,
        )
        attn_output = attn_outputs[0]
        hidden_states = hidden_states + attn_output

        feed_forward_input = self.ffn_norm(hidden_states)

        if self.config.scan_mlp:
            feed_forward_hidden_states = blockwise_ffn(
                self.feed_forward,
                feed_forward_input,
                self.config.scan_mlp_chunk_size,
                deterministic,
            )
        else:
            feed_forward_hidden_states = self.feed_forward(
                feed_forward_input,
                deterministic,
            )
        feed_forward_hidden_states = with_sharding_constraint(feed_forward_hidden_states, PS(("dp", "fsdp"), None, "mp"))

        hidden_states = hidden_states + feed_forward_hidden_states

        return (hidden_states,) + attn_outputs[1:]


class FlaxLLaMAPreTrainedModel(FlaxPreTrainedModel):
    """
    An abstract class to handle weights initialization and a simple interface for downloading and loading pretrained
    models.
    """
    base_model_prefix = "transformer"
    module_class: nn.Module = None

    def __init__(
        self,
        config: PretrainedConfig,
        input_shape: Tuple = (1, 1),
        seed: int = 0,
        dtype: jnp.dtype = jnp.float32,
        _do_init: bool = True,
        **kwargs,
    ):
        module = self.module_class(config=config, dtype=dtype, **kwargs)
        super().__init__(config, module, input_shape=input_shape, seed=seed, dtype=dtype, _do_init=_do_init)

    def init_weights(self, rng: jax.random.PRNGKey, input_shape: Tuple, params: FrozenDict = None) -> FrozenDict:
        # init input tensors
        input_ids = jnp.zeros(input_shape, dtype="i4")
        attention_mask = jnp.ones_like(input_ids)
        position_ids = jnp.broadcast_to(jnp.arange(jnp.atleast_2d(input_ids).shape[-1]), input_shape)
        params_rng, dropout_rng = jax.random.split(rng)
        rngs = {"params": params_rng, "dropout": dropout_rng}

        module_init_outputs = self.module.init(rngs, input_ids, attention_mask, position_ids, return_dict=False)

        random_params = module_init_outputs["params"]

        if params is not None:
            random_params = flatten_dict(unfreeze(random_params))
            params = flatten_dict(unfreeze(params))
            for missing_key in self._missing_keys:
                params[missing_key] = random_params[missing_key]
            self._missing_keys = set()
            return freeze(unflatten_dict(params))
        else:
            return random_params

    def init_cache(self, batch_size, max_length):
        r"""
        Args:
            batch_size (`int`):
                batch_size used for fast auto-regressive decoding. Defines the batch size of the initialized cache.
            max_length (`int`):
                maximum possible length for auto-regressive decoding. Defines the sequence length of the initialized
                cache.
        """
        # init input variables to retrieve cache
        input_ids = jnp.ones((batch_size, max_length))
        attention_mask = jnp.ones_like(input_ids)
        position_ids = jnp.broadcast_to(jnp.arange(jnp.atleast_2d(input_ids).shape[-1]), input_ids.shape)

        init_variables = self.module.init(
            jax.random.PRNGKey(0), input_ids, attention_mask, position_ids, return_dict=False, init_cache=True
        )
        return init_variables["cache"]

    def __call__(
        self,
        input_ids,
        attention_mask=None,
        position_ids=None,
        params: dict = None,
        past_key_values: dict = None,
        dropout_rng: jax.random.PRNGKey = None,
        train: bool = False,
        output_attentions: Optional[bool] = None,
        output_hidden_states: Optional[bool] = None,
        return_dict: Optional[bool] = None,
    ):
        output_attentions = output_attentions if output_attentions is not None else self.config.output_attentions
        output_hidden_states = (
            output_hidden_states if output_hidden_states is not None else self.config.output_hidden_states
        )
        return_dict = return_dict if return_dict is not None else self.config.return_dict

        batch_size, sequence_length = input_ids.shape

        if position_ids is None:
            if past_key_values is not None:
                raise ValueError("Make sure to provide `position_ids` when passing `past_key_values`.")

        if attention_mask is None:
            attention_mask = jnp.ones((batch_size, sequence_length))

        # Handle any PRNG if needed
        rngs = {}
        if dropout_rng is not None:
            rngs["dropout"] = dropout_rng

        inputs = {"params": params or self.params}

        # If past_key_values are passed then cache is already initialized a
        # private flag init_cache has to be passed down to ensure cache is used.
        # It has to be made sure that cache is marked as mutable so that it can
        # be changed by FlaxGPTJAttention module
        if past_key_values:
            inputs["cache"] = past_key_values
            mutable = ["cache"]
        else:
            mutable = False

        outputs = self.module.apply(
            inputs,
            jnp.array(input_ids, dtype="i4"),
            jnp.array(attention_mask, dtype="i4"),
            jnp.array(position_ids, dtype="i4"),
            not train,
            False,
            output_attentions,
            output_hidden_states,
            return_dict,
            rngs=rngs,
            mutable=mutable,
        )

        # add updated cache to model output
        if past_key_values is not None and return_dict:
            outputs, past_key_values = outputs
            outputs["past_key_values"] = unfreeze(past_key_values["cache"])
            return outputs
        elif past_key_values is not None and not return_dict:
            outputs, past_key_values = outputs
            outputs = outputs[:1] + (unfreeze(past_key_values["cache"]),) + outputs[1:]

        return outputs


class FlaxLLaMABlockCollection(nn.Module):
    config: PretrainedConfig
    dtype: jnp.dtype = jnp.float32
    param_dtype: jnp.dtype=jnp.float32
    precision: Optional[Union[jax.lax.Precision, str]]=None

    def setup(self):
        block = FlaxLLaMABlock
        if self.config.remat_policy != '':
            block = nn.remat(
                FlaxLLaMABlock, static_argnums=(4, 5, 6),
                policy=get_gradient_checkpoint_policy(self.config.remat_policy)
            )
        self.blocks = [
            block(
                self.config,
                name=str(i),
                dtype=self.dtype,
                param_dtype=self.param_dtype,
                precision=self.precision
            ) for i in range(self.config.num_hidden_layers)
        ]

    def __call__(
        self,
        hidden_states,
        attention_mask=None,
        position_ids=None,
        deterministic: bool = True,
        init_cache: bool = False,
        output_attentions: bool = False,
        output_hidden_states: bool = False,
    ):
        all_attentions = () if output_attentions else None
        all_hidden_states = () if output_hidden_states else None

        if not deterministic and self.config.fcm_max_ratio > 0:
            # Apply forgetful causal mask
            batch_size, seq_length = hidden_states.shape[0], hidden_states.shape[1]
            fcm_ratio = jax.random.uniform(
                self.make_rng('fcm'), shape=(batch_size, 1, 1, 1),
                minval=self.config.fcm_min_ratio,
                maxval=self.config.fcm_max_ratio
            )
            fcm_mask = jax.random.uniform(
                self.make_rng('fcm'),
                shape=(batch_size, 1, 1, seq_length)
            ) > fcm_ratio
            fcm_mask = fcm_mask.at[:, :, :, 0].set(True)
            fcm_mask = fcm_mask.astype('bool')
        else:
            fcm_mask = None

        for block in self.blocks:
            if output_hidden_states:
                all_hidden_states += (hidden_states,)

            layer_outputs = block(
                hidden_states,
                attention_mask,
                position_ids,
                deterministic,
                init_cache,
                output_attentions,
                fcm_mask,
            )
            hidden_states = layer_outputs[0]

            if output_attentions:
                all_attentions += (layer_outputs[1],)

        # this contains possible `None` values - `FlaxGPTJModule` will filter them out
        outputs = (hidden_states, all_hidden_states, all_attentions)

        return outputs


class FlaxLLaMAModule(nn.Module):
    config: PretrainedConfig
    dtype: jnp.dtype = jnp.float32
    param_dtype: jnp.dtype=jnp.float32
    precision: Optional[Union[jax.lax.Precision, str]]=None

    def setup(self):
        self.embed_dim = self.config.hidden_size

        self.wte = nn.Embed(
            self.config.vocab_size,
            self.config.hidden_size,
            embedding_init=jax.nn.initializers.normal(stddev=self.config.initializer_range),
            dtype=self.dtype,
            param_dtype=self.param_dtype,
        )
        self.dropout = nn.Dropout(rate=self.config.embedding_dropout)
        self.h = FlaxLLaMABlockCollection(
            self.config,
            dtype=self.dtype,
            param_dtype=self.param_dtype,
            precision=self.precision,
        )
        self.ln_f = RMSNorm(
            self.config.hidden_size,
            eps=self.config.rms_norm_eps,
            dtype=self.dtype,
            param_dtype=self.param_dtype,
        )

    def __call__(
        self,
        input_ids,
        attention_mask,
        position_ids,
        deterministic=True,
        init_cache: bool = False,
        output_attentions: bool = False,
        output_hidden_states: bool = False,
        return_dict: bool = True,
    ):
        input_embeds = self.wte(input_ids.astype("i4"))

        hidden_states = self.dropout(input_embeds, deterministic=deterministic)

        outputs = self.h(
            hidden_states,
            attention_mask,
            position_ids=position_ids,
            deterministic=deterministic,
            init_cache=init_cache,
            output_attentions=output_attentions,
            output_hidden_states=output_hidden_states,
        )

        hidden_states = outputs[0]
        hidden_states = self.ln_f(hidden_states)

        if output_hidden_states:
            all_hidden_states = outputs[1] + (hidden_states,)
            outputs = (hidden_states, all_hidden_states) + outputs[2:]
        else:
            outputs = (hidden_states,) + outputs[1:]

        if not return_dict:
            return tuple(v for v in outputs if v is not None)

        return FlaxBaseModelOutput(
            last_hidden_state=hidden_states,
            hidden_states=outputs[1],
            attentions=outputs[-1],
        )


class FlaxLLaMAModel(FlaxLLaMAPreTrainedModel):
    module_class = FlaxLLaMAModule


class FlaxLLaMAForCausalLMModule(nn.Module):
    config: PretrainedConfig
    dtype: jnp.dtype = jnp.float32
    param_dtype: jnp.dtype=jnp.float32
    precision: Optional[Union[jax.lax.Precision, str]]=None

    def setup(self):
        self.transformer = FlaxLLaMAModule(self.config, dtype=self.dtype)
        self.lm_head = nn.Dense(
            self.config.vocab_size,
            dtype=self.dtype,
            param_dtype=self.param_dtype,
            use_bias=False,
            kernel_init=jax.nn.initializers.normal(
                stddev=self.config.initializer_range / np.sqrt(self.config.hidden_size)
            ),
            precision=self.precision,
        )

    def __call__(
        self,
        input_ids,
        attention_mask=None,
        position_ids=None,
        deterministic: bool = True,
        init_cache: bool = False,
        output_attentions: bool = False,
        output_hidden_states: bool = False,
        return_dict: bool = True,
    ):
        batch_size, seq_length = input_ids.shape
        if attention_mask is None:
            attention_mask = jnp.ones_like(input_ids)
        if position_ids is None:
            position_ids = jnp.broadcast_to(
                jnp.clip(jnp.cumsum(attention_mask, axis=-1) - 1, a_min=0),
                (batch_size, seq_length)
            )
        outputs = self.transformer(
            input_ids,
            attention_mask,
            position_ids,
            deterministic=deterministic,
            init_cache=init_cache,
            output_attentions=output_attentions,
            output_hidden_states=output_hidden_states,
            return_dict=return_dict,
        )

        hidden_states = outputs[0]
        lm_logits = self.lm_head(hidden_states)

        if not return_dict:
            return (lm_logits,) + outputs[1:]

        return FlaxCausalLMOutput(logits=lm_logits, hidden_states=outputs.hidden_states, attentions=outputs.attentions)


class FlaxLLaMAForCausalLM(FlaxLLaMAPreTrainedModel):
    module_class = FlaxLLaMAForCausalLMModule

    def prepare_inputs_for_generation(self, input_ids, max_length, attention_mask: Optional[jax.Array] = None):
        # initializing the cache
        batch_size, seq_length = input_ids.shape

        past_key_values = self.init_cache(batch_size, max_length)
        # Note that usually one would have to put 0's in the attention_mask for x > input_ids.shape[-1] and x < cache_length.
        # But since GPTJ uses a causal mask, those positions are masked anyways.
        # Thus we can create a single static attention_mask here, which is more efficient for compilation
        extended_attention_mask = jnp.ones((batch_size, max_length), dtype="i4")
        if attention_mask is not None:
            position_ids = attention_mask.cumsum(axis=-1) - 1
            extended_attention_mask = jax.lax.dynamic_update_slice(extended_attention_mask, attention_mask, (0, 0))
        else:
            position_ids = jnp.broadcast_to(jnp.arange(seq_length, dtype="i4")[None, :], (batch_size, seq_length))

        return {
            "past_key_values": past_key_values,
            "attention_mask": extended_attention_mask,
            "position_ids": position_ids,
        }

    def update_inputs_for_generation(self, model_outputs, model_kwargs):
        model_kwargs["past_key_values"] = model_outputs.past_key_values
        model_kwargs["position_ids"] = model_kwargs["position_ids"][:, -1:] + 1
        return model_kwargs


class LoRALinear(nn.Module):
    """A linear layer that can optionally include LoRA."""
    features: int
    use_bias: bool = False
    config: Any = None
    dtype: jnp.dtype = jnp.float32
    param_dtype: jnp.dtype = jnp.float32
    precision: Optional[Union[jax.lax.Precision, str]] = None

    @nn.compact
    def __call__(self, x: jnp.ndarray) -> jnp.ndarray:
        """If config.lora_rank > 0, uses LoRA; otherwise a normal Dense."""
        # Normal Dense kernel
        kernel = self.param(
            "kernel",
            jax.nn.initializers.normal(stddev=0.02),
            (x.shape[-1], self.features),
            self.param_dtype,
        )
        # Optional bias
        bias = None
        if self.use_bias:
            bias = self.param(
                "bias",
                jax.nn.initializers.zeros,
                (self.features,),
                self.param_dtype,
            )

<<<<<<< HEAD
        # Get LoRA parameters
        lora_rank = self.config.lora_rank
        lora_alpha = self.config.lora_alpha
        scaling = lora_alpha / lora_rank

        # Handle remat path by replacing number with remat(number)
        param_path = self.name
        if 'transformer/h/' in param_path:
            parts = param_path.split('/')
            for i, part in enumerate(parts):
                if part.isdigit():
                    parts[i] = f'remat({part})'
                    break
            param_path = '/'.join(parts)

        # A and B are the low-rank factors
        #   A: (in_features, lora_rank)
        #   B: (lora_rank, out_features)
        lora_A = self.param(
            "lora_A",
            jax.nn.initializers.zeros,  # or normal with small std
            (x.shape[-1], lora_rank),
            self.param_dtype,
        )
        lora_B = self.param(
            "lora_B",
            jax.nn.initializers.zeros,
            (lora_rank, self.features),
            self.param_dtype,
        )
=======
        if self.config.lora_rank == 0:
            # If LoRA is disabled, just do normal matmul
            y = jnp.matmul(x, kernel.astype(self.dtype))
            # Add sharding constraint based on kernel sharding
            if 'attention/wo/' in self.name:
                y = with_sharding_constraint(y, PS(("dp", "fsdp"), None, "mp"))
            else:
                y = with_sharding_constraint(y, PS(("dp", "fsdp"), None, "mp"))
        else:
            # LoRA is enabled - compute LoRA contribution first
            lora_rank = self.config.lora_rank
            lora_alpha = self.config.lora_alpha
            scaling = lora_alpha / lora_rank

            # A and B are the low-rank factors
            #   A: (in_features, lora_rank)
            #   B: (lora_rank, out_features)
            lora_A = self.param(
                "lora_A",
                jax.nn.initializers.zeros,  # or normal with small std
                (x.shape[-1], lora_rank),
                self.param_dtype,
            )
            lora_B = self.param(
                "lora_B",
                jax.nn.initializers.zeros,
                (lora_rank, self.features),
                self.param_dtype,
            )
>>>>>>> 885da87b

        # Possibly apply dropout on the input to LoRA
        if self.config.lora_dropout > 0.0:
            x_lora = nn.Dropout(rate=self.config.lora_dropout)(
                x, deterministic=not self.is_mutable_collection("dropout")
            )
        else:
            x_lora = x

        # First LoRA matmul - keep batch sharding but don't shard small lora_rank dim
        delta = jnp.matmul(x_lora, lora_A.astype(self.dtype))
        delta = with_sharding_constraint(delta, PS(("dp", "fsdp"), None, None))

        # Second LoRA matmul - output must match final sharding
        delta = jnp.matmul(delta, lora_B.astype(self.dtype)) * scaling
        if 'attention/wo/' in self.name:
            delta = with_sharding_constraint(delta, PS(("dp", "fsdp"), None, "mp"))
        else:
            delta = with_sharding_constraint(delta, PS(("dp", "fsdp"), None, "mp"))

        # Compute base output and add LoRA contribution
        base_out = jnp.matmul(x, kernel.astype(self.dtype))
        if 'attention/wo/' in self.name:
            base_out = with_sharding_constraint(base_out, PS(("dp", "fsdp"), None, "mp"))
        else:
            base_out = with_sharding_constraint(base_out, PS(("dp", "fsdp"), None, "mp"))
        
        y = base_out + delta

        # Add bias if present
        if bias is not None:
            y = y + bias.astype(self.dtype)
        return y<|MERGE_RESOLUTION|>--- conflicted
+++ resolved
@@ -1200,7 +1200,6 @@
                 self.param_dtype,
             )
 
-<<<<<<< HEAD
         # Get LoRA parameters
         lora_rank = self.config.lora_rank
         lora_alpha = self.config.lora_alpha
@@ -1231,37 +1230,6 @@
             (lora_rank, self.features),
             self.param_dtype,
         )
-=======
-        if self.config.lora_rank == 0:
-            # If LoRA is disabled, just do normal matmul
-            y = jnp.matmul(x, kernel.astype(self.dtype))
-            # Add sharding constraint based on kernel sharding
-            if 'attention/wo/' in self.name:
-                y = with_sharding_constraint(y, PS(("dp", "fsdp"), None, "mp"))
-            else:
-                y = with_sharding_constraint(y, PS(("dp", "fsdp"), None, "mp"))
-        else:
-            # LoRA is enabled - compute LoRA contribution first
-            lora_rank = self.config.lora_rank
-            lora_alpha = self.config.lora_alpha
-            scaling = lora_alpha / lora_rank
-
-            # A and B are the low-rank factors
-            #   A: (in_features, lora_rank)
-            #   B: (lora_rank, out_features)
-            lora_A = self.param(
-                "lora_A",
-                jax.nn.initializers.zeros,  # or normal with small std
-                (x.shape[-1], lora_rank),
-                self.param_dtype,
-            )
-            lora_B = self.param(
-                "lora_B",
-                jax.nn.initializers.zeros,
-                (lora_rank, self.features),
-                self.param_dtype,
-            )
->>>>>>> 885da87b
 
         # Possibly apply dropout on the input to LoRA
         if self.config.lora_dropout > 0.0:
