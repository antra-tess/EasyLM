--- conflicted
+++ resolved
@@ -312,6 +312,9 @@
         return total_loglikelihood, total_is_greedy
 
     def generate(self, text, temperature):
+        if jax.process_index() == 0:
+            logging.info(f"Generating with text: {text}")
+            logging.info(f"Temperature: {temperature}")
         inputs = self.prefix_tokenizer(
             text,
             padding='max_length',
@@ -319,6 +322,8 @@
             max_length=FLAGS.input_length,
             return_tensors='np',
         )
+        if jax.process_index() == 0:
+            logging.info(f"Input tokens shape: {inputs.input_ids.shape}")
         input_tokens = inputs.input_ids
         input_mask = inputs.attention_mask
         if FLAGS.add_bos_token:
@@ -372,7 +377,6 @@
                     attention_mask = np.concatenate(
                         [pad_attention, attention_mask], axis=1
                     )
-<<<<<<< HEAD
                 elif input_tokens.shape[1] > FLAGS.input_length:
                     input_tokens = input_tokens[:, -FLAGS.input_length:]
                     attention_mask = attention_mask[:, -FLAGS.input_length:]
@@ -386,71 +390,6 @@
                 with self.mesh:
                     output, sharded_rng = self.forward_greedy_generate(
                         self.params, sharded_rng, batch
-=======
-                    loglikelihood, is_greedy = jax.device_get((loglikelihood, is_greedy))
-
-                total_loglikelihood += loglikelihood
-                total_is_greedy = np.logical_and(is_greedy, total_is_greedy)
-
-            return total_loglikelihood, total_is_greedy
-
-        @staticmethod
-        def generate(text, temperature):
-            nonlocal sharded_rng
-            if jax.process_index() == 0:
-                logging.info(f"Generating with text: {text}")
-                logging.info(f"Temperature: {temperature}")
-                
-            inputs = prefix_tokenizer(
-                text,
-                padding='max_length',
-                truncation=True,
-                max_length=FLAGS.input_length,
-                return_tensors='np',
-            )
-            
-            if jax.process_index() == 0:
-                logging.info(f"Input tokens shape: {inputs.input_ids.shape}")
-            input_tokens = inputs.input_ids
-            input_mask = inputs.attention_mask
-            if FLAGS.add_bos_token:
-                input_tokens[:, 0] = tokenizer.bos_token_id
-                input_mask[:, 0] = 1
-            batch = dict(
-                input_tokens=input_tokens,
-                attention_mask=input_mask,
-            )
-            with mesh:
-                output, sharded_rng = forward_generate(
-                    params, sharded_rng, batch, temperature
-                )
-                output = jax.device_get(output)
-            output_text = []
-            for text in list(tokenizer.batch_decode(output)):
-                if tokenizer.eos_token in text:
-                    text = text.split(tokenizer.eos_token, maxsplit=1)[0]
-                output_text.append(text)
-
-            return output_text
-
-        @staticmethod
-        def greedy_until(prefix_text, until, max_length):
-            nonlocal sharded_rng
-            all_outputs = []
-            for pf, ut in zip(prefix_text, until):
-                if isinstance(ut, str):
-                    ut = [ut]
-                total_length = 0
-                total_generated = ''
-
-                while total_length < max_length:
-                    pf_tokens = tokenizer(
-                        pf,
-                        padding=False,
-                        truncation=False,
-                        max_length=np.iinfo(np.int32).max,
-                        return_tensors='np',
->>>>>>> 8799c87d
                     )
                     output = jax.device_get(output)
 
