--- conflicted
+++ resolved
@@ -98,8 +98,6 @@
     )
     logginginfo(f"Model initialization complete: LLaMA {llama_config.base_model}")
 
-<<<<<<< HEAD
-=======
     logginginfo("Setting up optimizer...")
     # Use trainable_mask for both weight decay and controlling optimizer state allocation
     optimizer, optimizer_info = OptimizerFactory.get_optimizer(
@@ -113,7 +111,6 @@
     def create_trainstate_from_params(params):
         return TrainState.create(params=params, tx=optimizer, apply_fn=None)
 
->>>>>>> bc3bfe8b
     def init_fn(rng):
         rng_generator = JaxRNG(rng)
         logginginfo("Initializing model parameters...")
@@ -123,15 +120,11 @@
             attention_mask=jnp.ones((4, seq_length), dtype=jnp.int32),
             rngs=rng_generator(LLaMAConfigurator.rng_keys()),
         )
-<<<<<<< HEAD
-        return params  # Just return params, not train_state
-=======
         logginginfo("Model parameter initialization complete")
         logginginfo("Creating train state from parameters...")
         train_state = TrainState.create(params=params, tx=optimizer, apply_fn=None)
         logginginfo("Train state creation complete")
         return train_state
->>>>>>> bc3bfe8b
 
     def train_step(train_state, rng, batch):
         rng_generator = JaxRNG(rng)
@@ -193,13 +186,6 @@
         enable=jax.process_index() == 0,
     )
 
-<<<<<<< HEAD
-    # Create sharded init function with proper parameter sharding
-    sharded_init_fn = pjit(
-        init_fn,
-        in_shardings=PS(),
-        out_shardings=train_state_partition.params['params']
-=======
     logginginfo("Setting up partitioned functions...")
     sharded_init_fn = pjit(
         init_fn,
@@ -213,7 +199,6 @@
         in_shardings=(train_state_partition.params, ),
         out_shardings=train_state_partition,
         donate_argnums=(0, ),
->>>>>>> bc3bfe8b
     )
 
     sharded_train_step = pjit(
@@ -345,43 +330,17 @@
                 logging.info(f"Traceback: {traceback.format_exc()}")
 
     with mesh:
-<<<<<<< HEAD
-        # First get sharded parameters
-        params, restored_params = None, None
-        if FLAGS.load_checkpoint != '':
-            _, restored_params = checkpointer.load_trainstate_checkpoint(
-=======
         train_state, restored_params = None, None
         log_memory_usage("Before checkpoint load")
 
         if FLAGS.load_checkpoint != '':
             logginginfo("Loading checkpoint...")
             train_state, restored_params = checkpointer.load_trainstate_checkpoint(
->>>>>>> bc3bfe8b
                 FLAGS.load_checkpoint, train_state_shapes, shard_fns
             )
             logginginfo("Loaded checkpoint")
             log_memory_usage("After checkpoint load")
 
-<<<<<<< HEAD
-        if restored_params is None:
-            # Initialize from scratch
-            params = sharded_init_fn(next_rng())
-        else:
-            # For LoRA, we need to initialize LoRA params from scratch
-            if llama_config.lora_rank > 0:
-                logging.info(f"Initializing LoRA parameters with rank {llama_config.lora_rank}")
-                init_params = sharded_init_fn(next_rng())
-                
-                for path, param in flatten_dict(restored_params).items():
-                    path_str = str(path)
-                    if 'lora_' not in path_str:
-                        init_params = set_in_dict(init_params, path, param)
-                params = init_params
-            else:
-                params = restored_params
-            del restored_params
-=======
         if train_state is None:
             # Initialize LoRA parameters from scratch
             logginginfo("Initializing LoRA parameters from scratch")
@@ -389,39 +348,6 @@
             train_state = sharded_init_fn(next_rng())
             log_memory_usage("After initialization")
             logginginfo("Initialization complete")
->>>>>>> bc3bfe8b
-
-        # Now create optimizer with sharded parameters
-        optimizer, optimizer_info = OptimizerFactory.get_optimizer(
-            FLAGS.optimizer,
-            weight_decay_mask=trainable_mask,
-            trainable_mask=trainable_mask
-        )
-
-        # Now create optimizer with sharded parameters
-        optimizer, optimizer_info = OptimizerFactory.get_optimizer(
-            FLAGS.optimizer,
-            weight_decay_mask=trainable_mask,
-            trainable_mask=trainable_mask
-        )
-
-        # Create train state from sharded parameters
-        train_state = TrainState.create(
-            params=params,
-            tx=optimizer,
-            apply_fn=None
-        )
-
-        # Debug prints for optimizer state examination
-        if jax.process_index() == 0:
-            print("Examining optimizer state:")
-            for state in jax.tree_util.tree_leaves(train_state.opt_state):
-                print(f"Optimizer state type: {type(state)}")
-                print(f"Optimizer state attributes: {dir(state)}")
-                print(f"Optimizer state shape: {getattr(state, 'shape', 'no shape')}")
-                print(f"Optimizer state sharding: {getattr(state, 'sharding', 'no sharding')}")
-                if hasattr(state, 'device_buffers'):
-                    print(f"Optimizer state device_buffers: {state.device_buffers}")
 
         # Print sharded parameter info on worker 0 only
         if jax.process_index() == 0:
