import os
import time
from typing import Any, Mapping, Text, Tuple, Union, NamedTuple
from functools import partial
import re
import dataclasses
import random

from ml_collections.config_dict import config_dict
from ml_collections import ConfigDict
import jax
import jax.numpy as jnp
import numpy as np
from absl import logging
import optax
from flax.traverse_util import flatten_dict, unflatten_dict

from EasyLM.jax_utils import float_to_dtype


class OptimizerFactory(object):
    """ Configurable optax optimizer factory. """

    def __init__(self):
        raise NotImplementedError

    @staticmethod
    def get_default_config(updates=None):
        config = ConfigDict()
        config.accumulate_gradient_steps = 1
        config.type = 'adamw'
        config.palm_optimizer = PalmOptimizerFactory.get_default_config()
        config.adamw_optimizer = AdamWOptimizerFactory.get_default_config()

        if updates is not None:
            config.update(ConfigDict(updates).copy_and_resolve_references())
        return config

    @classmethod
    def get_optimizer(cls, config):
        config = cls.get_default_config(config)
        if config.type == 'palm':
            optimizer, optimizer_info = PalmOptimizerFactory.get_optimizer(
                config.palm_optimizer
            )
        elif config.type == 'adamw':
            optimizer, optimizer_info = AdamWOptimizerFactory.get_optimizer(
                config.adamw_optimizer
            )
        else:
            raise ValueError(f'Unknown optimizer type: {config.type}')

        if config.accumulate_gradient_steps > 1:
            optimizer = optax.MultiSteps(
                optimizer, config.accumulate_gradient_steps
            )

        return optimizer, optimizer_info


class PalmOptimizerFactory(object):
    """ PaLM optimizer factory. This optimizer implements the optimizer
        described in the PaLM paper: https://arxiv.org/abs/2204.02311
    """

    def __init__(self):
        raise NotImplementedError

    @staticmethod
    def get_default_config(updates=None):
        config = ConfigDict()
        config.lr = 0.01
        config.lr_warmup_steps = 10000
        config.b1 = 0.9
        config.b2 = 0.99
        config.clip_gradient = 1.0
        config.weight_decay = 1e-4
        config.bf16_momentum = False

        if updates is not None:
            config.update(ConfigDict(updates).copy_and_resolve_references())
        return config

    @classmethod
    def get_optimizer(cls, config, weight_decay_mask=None):
        config = cls.get_default_config(config)

        def learning_rate_schedule(step):
            multiplier = config.lr / 0.01
            return multiplier / jnp.sqrt(jnp.maximum(step, config.lr_warmup_steps))

        def weight_decay_schedule(step):
            multiplier = config.weight_decay / 1e-4
            return -multiplier * jnp.square(learning_rate_schedule(step))

        optimizer_info = dict(
            learning_rate_schedule=learning_rate_schedule,
            weight_decay_schedule=weight_decay_schedule,
        )

        optimizer = optax.chain(
            optax.clip_by_global_norm(config.clip_gradient),
            optax.adafactor(
                learning_rate=learning_rate_schedule,
                multiply_by_parameter_scale=True,
                momentum=config.b1,
                decay_rate=config.b2,
                factored=False,
                clipping_threshold=None,
                dtype_momentum=jnp.bfloat16 if config.bf16_momentum else jnp.float32,
            ),
            optax_add_scheduled_weight_decay(
                weight_decay_schedule, weight_decay_mask
            )
        )
        return optimizer, optimizer_info


class AdamWOptimizerFactory(object):
    """ AdamW optimizer with cosine schedule. """

    def __init__(self):
        raise NotImplementedError

    @staticmethod
    def get_default_config(updates=None):
        config = ConfigDict()
        config.init_lr = 0.0
        config.end_lr = 0.001
        config.lr = 0.01
        config.lr_warmup_steps = 2000
        config.lr_decay_steps = 500000
        config.b1 = 0.9
        config.b2 = 0.95
        config.clip_gradient = 1.0
        config.weight_decay = 1e-4
        config.bf16_momentum = False
        config.multiply_by_parameter_scale = False

        if updates is not None:
            config.update(ConfigDict(updates).copy_and_resolve_references())
        return config

    @classmethod
    def get_optimizer(cls, config):
        config = cls.get_default_config(config)

        learning_rate_schedule = optax.warmup_cosine_decay_schedule(
            init_value=config.init_lr,
            peak_value=config.lr,
            warmup_steps=config.lr_warmup_steps,
            decay_steps=config.lr_decay_steps,
            end_value=config.end_lr,
        )

        optimizer_info = dict(
            learning_rate_schedule=learning_rate_schedule,
        )

        optimizer = optax.chain(
            optax.clip_by_global_norm(config.clip_gradient),
            optax.adamw(
                learning_rate=learning_rate_schedule,
                weight_decay=config.weight_decay,
                b1=config.b1,
                b2=config.b2,
                mu_dtype=jnp.bfloat16 if config.bf16_momentum else jnp.float32,
            ),
<<<<<<< HEAD
            'freeze': optax.set_to_zero()
        }

        # Create parameter labels dictionary
        def param_labels(params):
            flat_params = flatten_dict(params)
            labels = {}
            for path, _ in flat_params.items():
                path_str = '/'.join(str(x) for x in path)
                if 'lora_A' in path_str or 'lora_B' in path_str:
                    labels[path] = 'train'  # LoRA params get full optimizer
                else:
                    labels[path] = 'freeze'  # Base params get zero optimizer
            return unflatten_dict(labels)

        # Create multi-transform optimizer that preserves sharding
        optimizer = optax.multi_transform(
            transforms,
            param_labels,
            # Pass through sharding from params to optimizer state
            partition_spec_fn=lambda x: x.sharding
=======
>>>>>>> bc3bfe8b
        )

        return optimizer, optimizer_info


class OptaxScheduledWeightDecayState(NamedTuple):
    count: jax.Array


def optax_add_scheduled_weight_decay(schedule_fn, mask=None):
    """ Apply weight decay with schedule. """

    def init_fn(params):
        del params
        return OptaxScheduledWeightDecayState(count=jnp.zeros([], jnp.int32))

    def update_fn(updates, state, params):
        if params is None:
            raise ValueError('Params cannot be None for weight decay!')

        weight_decay = schedule_fn(state.count)
        updates = jax.tree_util.tree_map(
            lambda g, p: g + weight_decay * p, updates, params
        )
        return updates, OptaxScheduledWeightDecayState(
            count=optax.safe_int32_increment(state.count)
        )

    if mask is not None:
        return optax.masked(optax.GradientTransformation(init_fn, update_fn), mask)
    return optax.GradientTransformation(init_fn, update_fn)<|MERGE_RESOLUTION|>--- conflicted
+++ resolved
@@ -166,30 +166,6 @@
                 b2=config.b2,
                 mu_dtype=jnp.bfloat16 if config.bf16_momentum else jnp.float32,
             ),
-<<<<<<< HEAD
-            'freeze': optax.set_to_zero()
-        }
-
-        # Create parameter labels dictionary
-        def param_labels(params):
-            flat_params = flatten_dict(params)
-            labels = {}
-            for path, _ in flat_params.items():
-                path_str = '/'.join(str(x) for x in path)
-                if 'lora_A' in path_str or 'lora_B' in path_str:
-                    labels[path] = 'train'  # LoRA params get full optimizer
-                else:
-                    labels[path] = 'freeze'  # Base params get zero optimizer
-            return unflatten_dict(labels)
-
-        # Create multi-transform optimizer that preserves sharding
-        optimizer = optax.multi_transform(
-            transforms,
-            param_labels,
-            # Pass through sharding from params to optimizer state
-            partition_spec_fn=lambda x: x.sharding
-=======
->>>>>>> bc3bfe8b
         )
 
         return optimizer, optimizer_info
